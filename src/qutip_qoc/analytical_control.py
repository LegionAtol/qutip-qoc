"""
This module contains the optimization routine
for optimizing analytical control functions
with GOAT and JOAT.
"""
import time
import numpy as np
import scipy as sp
import qutip as qt

from scipy.optimize import OptimizeResult

from qutip_qoc.result import Result
from qutip_qoc.joat import Multi_JOAT
from qutip_qoc.goat import Multi_GOAT
from qutip_qoc.crab import Multi_CRAB

__all__ = ["optimize_pulses"]


def get_init_and_bounds_from_options(lst, input):
    """
    Extract initial and boundary values of any kind and shape
    from the pulse_options and time_options dictionary.
    """
    if input is None:
        return lst
    if isinstance(input, (list, np.ndarray)):
        lst.append(input)
    elif isinstance(input, (tuple)):
        lst.append([input])
    elif np.isscalar(input):
        lst.append([input])
    else:  # jax Array
        lst.append(np.array(input))
    return lst


class Callback:
    """
    Callback functions for the local and global optimization algorithm.
    Keeps track of time and saves intermediate results.
    Terminates the optimization if the infidelity error target is reached.
    Class initialization starts the clock.
    """

    def __init__(self, result, fid_err_targ, max_wall_time, bounds, disp):
        self.result = result
        self.fid_err_targ = fid_err_targ
        self.max_wall_time = max_wall_time
        self.bounds = bounds
        self.disp = disp

        self.elapsed_time = 0
        self.iter_seconds = []
        self.start_time = self.iter_time = time.time()

    def stop_clock(self):
        """
        Stops the clock and saves the start-,end- and iterations- time in result.
        """
        self.end_time = time.time()

        self.result.start_local_time = time.strftime(
            "%Y-%m-%d %H:%M:%S", time.localtime(self.start_time)
        )
        self.result.end_local_time = time.strftime(
            "%Y-%m-%d %H:%M:%S", time.localtime(self.end_time)
        )

        self.result.iter_seconds = self.iter_seconds

    def time_iter(self):
        """
        Calculates and stores the time for each iteration.
        """
        iter_time = time.time()
        diff = round(iter_time - self.iter_time, 4)
        self.iter_time = iter_time
        self.iter_seconds.append(diff)
        return diff

    def time_elapsed(self):
        """
        Calculates and stores the elapsed time since the start of the optimization.
        """
        self.elapsed_time = round(time.time() - self.start_time, 4)
        return self.elapsed_time

    def inside_bounds(self, x):
        """
        Check if the current parameters are inside the boundaries
        used for the global and local optimization callback.
        """
        idx = 0
        for bound in self.bounds:
            for b in bound:
                if not (b[0] <= x[idx] <= b[1]):
                    if self.disp:
                        print("parameter out of bounds, continuing optimization")
                    return False
                idx += 1
        return True

    def min_callback(self, intermediate_result: OptimizeResult):
        """
        Callback function for the local minimizer,
        terminates if the infidelity target is reached or
        the maximum wall time is exceeded.
        """
        terminate = False

        if intermediate_result.fun <= self.fid_err_targ:
            terminate = True
            reason = "fid_err_targ reached"
        elif self.time_elapsed() >= self.max_wall_time:
            terminate = True
            reason = "max_wall_time reached"

        if self.disp:
            message = "minimizer step, infidelity: %.5f" % intermediate_result.fun
            if terminate:
                message += "\n" + reason + ", terminating minimization"
            print(message)

        if terminate:  # manually save the result and exit
            if intermediate_result.fun < self.result.infidelity:
                if intermediate_result.fun > 0:
                    if self.inside_bounds(intermediate_result.x):
                        self.result.update(
                            intermediate_result.fun, intermediate_result.x
                        )
            raise StopIteration

    def opt_callback(self, x, f, accept):
        """
        Callback function for the global optimizer,
        terminates if the infidelity target is reached or
        the maximum wall time is exceeded.
        """
        terminate = False
        global_step_seconds = self.time_iter()

        if f <= self.fid_err_targ:
            terminate = True
            self.result.message = "fid_err_targ reached"
        elif self.time_elapsed() >= self.max_wall_time:
            terminate = True
            self.result.message = "max_wall_time reached"

        if self.disp:
            message = (
                "optimizer step, infidelity: %.5f" % f
                + ", took %.2f seconds" % global_step_seconds
            )
            if terminate:
                message += "\n" + self.result.message + ", terminating optimization"
            print(message)

        if terminate:  # manually save the result and exit
            if f < self.result.infidelity:
                if f < 0:
                    print(
                        "WARNING: infidelity < 0 -> inaccurate integration, "
                        "try reducing integrator tolerance (atol, rtol), "
                        "continuing with global optimization"
                    )
                    terminate = False
                elif self.inside_bounds(x):
                    self.result.update(f, x)

        return terminate


def optimize_pulses(
<<<<<<< HEAD
        objectives,
        pulse_options,
        time_interval,
        time_options,
        algorithm_kwargs,
        optimizer_kwargs,
        minimizer_kwargs,
        integrator_kwargs,
        crab_optimizer=None):
=======
    objectives,
    pulse_options,
    time_interval,
    time_options,
    algorithm_kwargs,
    optimizer_kwargs,
    minimizer_kwargs,
    integrator_kwargs,
):
>>>>>>> d2e17bee
    """
    Optimize a pulse sequence to implement a given target unitary by optimizing
    the parameters of the pulse functions. The algorithm is a two-layered
    approach. The outer layer does a global optimization using basin-hopping or
    dual annealing. The inner layer does a local optimization using a gradient-
    based method. Gradients and error values are calculated in the GOAT/JOAT
    module.

    Parameters
    ----------
    objectives : list of :class:`qutip_qoc.Objective`
        List of objectives to be optimized.

    pulse_options : dict
        Dictionary of options for the control pulse optimization.
        For each control function it must specify:

            control_id : dict
                - guess: ndarray, shape (n,)
                    Initial guess. Array of real elements of size (n,),
                    where ``n`` is the number of independent variables.

                - bounds : sequence, optional
                    Sequence of ``(min, max)`` pairs for each element in
                    `guess`. None is used to specify no bound.

    time_interval : :class:`qutip_qoc.TimeInterval`
        Time interval for the optimization.

    time_options : dict, optional
        Only supported by GOAT and JOAT.
        Dictionary of options for the time interval optimization.
        It must specify both:

            - guess: ndarray, shape (n,)
                Initial guess. Array of real elements of size (n,),
                where ``n`` is the number of independent variables.

            - bounds : sequence, optional
                Sequence of ``(min, max)`` pairs for each element in `guess`.
                None is used to specify no bound.

    algorithm_kwargs : dict, optional
        Dictionary of options for the optimization algorithm.

            - alg : str
                Algorithm to use for the optimization.
                Supported are: "GOAT", "JOAT".

            - fid_err_targ : float, optional
                Fidelity error target for the optimization.

            - max_iter : int, optional
                Maximum number of global iterations to perform.
                Can be overridden by specifying in
                optimizer_kwargs/minimizer_kwargs.

    optimizer_kwargs : dict, optional
        Dictionary of options for the global optimizer.
        Only supported by GOAT and JOAT.

            - method : str, optional
                Algorithm to use for the global optimization.
                Supported are: "basinhopping", "dual_annealing"

            - max_iter : int, optional
                Maximum number of iterations to perform.

        Full list of options can be found in
        :func:`scipy.optimize.basinhopping`
        and :func:`scipy.optimize.dual_annealing`.

    minimizer_kwargs : dict, optional
        Dictionary of options for the local minimizer.

            - method : str, optional
                Algorithm to use for the local optimization.
                Gradient driven methods are supported.

        Full list of options and methods can be found in
        :func:`scipy.optimize.minimize`.

    integrator_kwargs : dict, optional
        Dictionary of options for the integrator.
        Only supported by GOAT and JOAT.
        Options for the solver, see :obj:`MESolver.options` and
        `Integrator <./classes.html#classes-ode>`_ for a list of all options.

    Returns
    -------
    result : :class:`qutip_qoc.Result`
        Optimization result.
    """
    # integrator must not normalize output
    integrator_kwargs["normalize_output"] = False
    integrator_kwargs.setdefault("progress_bar", False)

    # extract initial and boundary values
    x0, bounds = [], []
    for key in pulse_options.keys():
        get_init_and_bounds_from_options(x0, pulse_options[key].get("guess"))
        get_init_and_bounds_from_options(bounds, pulse_options[key].get("bounds"))

    get_init_and_bounds_from_options(x0, time_options.get("guess", None))
    get_init_and_bounds_from_options(bounds, time_options.get("bounds", None))

    if len(x0) != 0:
        optimizer_kwargs.setdefault("x0", np.concatenate(x0))

    # algorithm specific settings
    if algorithm_kwargs.get("alg") == "JOAT":
        with qt.CoreOptions(default_dtype="jax"):
            multi_objective = Multi_JOAT(
                objectives,
                time_interval,
                time_options,
                pulse_options,
                algorithm_kwargs,
                guess_params=optimizer_kwargs["x0"],
                **integrator_kwargs,
            )
    elif algorithm_kwargs.get("alg") == "GOAT":
<<<<<<< HEAD
        multi_objective = Multi_GOAT(objectives, time_interval, time_options,
                                     pulse_options, algorithm_kwargs,
                                     guess_params=optimizer_kwargs["x0"],
                                     **integrator_kwargs)
    elif algorithm_kwargs.get("alg") == "CRAB":
        multi_objective = Multi_CRAB(crab_optimizer,
                                     objectives, time_interval, time_options,
                                     pulse_options, algorithm_kwargs,
                                     guess_params=optimizer_kwargs["x0"],
                                     **integrator_kwargs)
=======
        multi_objective = Multi_GOAT(
            objectives,
            time_interval,
            time_options,
            pulse_options,
            algorithm_kwargs,
            guess_params=optimizer_kwargs["x0"],
            **integrator_kwargs,
        )
>>>>>>> d2e17bee

    # optimizer specific settings
    opt_method = optimizer_kwargs.get(
        "method", algorithm_kwargs.get("method", "basinhopping")
    )

    if opt_method == "basinhopping":
        optimizer = sp.optimize.basinhopping

        # if not specified through optimizer_kwargs "niter"
        optimizer_kwargs.setdefault(  # or "max_iter"
            "niter",
            optimizer_kwargs.get(  # use algorithm_kwargs
                "max_iter", algorithm_kwargs.get("max_iter", 1000)
            ),
        )

        if len(bounds) != 0:# realizes boundaries through minimizer
            minimizer_kwargs.setdefault("bounds", np.concatenate(bounds))

    elif opt_method == "dual_annealing":
        optimizer = sp.optimize.dual_annealing

        # if not specified through optimizer_kwargs "maxiter"
        optimizer_kwargs.setdefault(  # or "max_iter"
            "maxiter",
            optimizer_kwargs.get(  # use algorithm_kwargs
                "max_iter", algorithm_kwargs.get("max_iter", 1000)
            ),
        )

        if len(bounds) != 0:# realizes boundaries through optimizer
            optimizer_kwargs.setdefault("bounds", np.concatenate(bounds))

    # remove overload from optimizer_kwargs
    optimizer_kwargs.pop("max_iter", None)
    optimizer_kwargs.pop("method", None)

    # should optimization include time
    var_t = True if time_options.get("guess", False) else False

    # define the result Krotov style
    result = Result(objectives, time_interval, guess_params=x0, var_time=var_t)

    # Callback instance for termination and logging
    max_wall_time = algorithm_kwargs.get("max_wall_time", 1e10)
    fid_err_targ = algorithm_kwargs.get("fid_err_targ", 1e-10)
    disp = algorithm_kwargs.get("disp", False)
    # start the clock
    cllbck = Callback(result, fid_err_targ, max_wall_time, bounds, disp)

    # run the optimization
    min_res = optimizer(
        func=multi_objective.goal_fun,
        minimizer_kwargs={
<<<<<<< HEAD
            'jac': None,#multi_objective.grad_fun,
            'callback': cllbck.min_callback,
            **minimizer_kwargs
=======
            "jac": multi_objective.grad_fun,
            "callback": cllbck.min_callback,
            **minimizer_kwargs,
>>>>>>> d2e17bee
        },
        callback=cllbck.opt_callback,
        **optimizer_kwargs,
    )

    cllbck.stop_clock()  # stop the clock

    # some global optimization methods do not return the minimum result
    # when terminated through StopIteration (see min_callback)
    if min_res.fun < result.infidelity:
        if cllbck.inside_bounds(min_res.x):
            result.update(min_res.fun, min_res.x)

    # save runtime information in result
    result.n_iters = min_res.nit
    if result.message is None:
        result.message = min_res.message

    return result<|MERGE_RESOLUTION|>--- conflicted
+++ resolved
@@ -173,7 +173,6 @@
 
 
 def optimize_pulses(
-<<<<<<< HEAD
         objectives,
         pulse_options,
         time_interval,
@@ -183,17 +182,6 @@
         minimizer_kwargs,
         integrator_kwargs,
         crab_optimizer=None):
-=======
-    objectives,
-    pulse_options,
-    time_interval,
-    time_options,
-    algorithm_kwargs,
-    optimizer_kwargs,
-    minimizer_kwargs,
-    integrator_kwargs,
-):
->>>>>>> d2e17bee
     """
     Optimize a pulse sequence to implement a given target unitary by optimizing
     the parameters of the pulse functions. The algorithm is a two-layered
@@ -316,7 +304,6 @@
                 **integrator_kwargs,
             )
     elif algorithm_kwargs.get("alg") == "GOAT":
-<<<<<<< HEAD
         multi_objective = Multi_GOAT(objectives, time_interval, time_options,
                                      pulse_options, algorithm_kwargs,
                                      guess_params=optimizer_kwargs["x0"],
@@ -327,17 +314,6 @@
                                      pulse_options, algorithm_kwargs,
                                      guess_params=optimizer_kwargs["x0"],
                                      **integrator_kwargs)
-=======
-        multi_objective = Multi_GOAT(
-            objectives,
-            time_interval,
-            time_options,
-            pulse_options,
-            algorithm_kwargs,
-            guess_params=optimizer_kwargs["x0"],
-            **integrator_kwargs,
-        )
->>>>>>> d2e17bee
 
     # optimizer specific settings
     opt_method = optimizer_kwargs.get(
@@ -393,15 +369,9 @@
     min_res = optimizer(
         func=multi_objective.goal_fun,
         minimizer_kwargs={
-<<<<<<< HEAD
             'jac': None,#multi_objective.grad_fun,
             'callback': cllbck.min_callback,
             **minimizer_kwargs
-=======
-            "jac": multi_objective.grad_fun,
-            "callback": cllbck.min_callback,
-            **minimizer_kwargs,
->>>>>>> d2e17bee
         },
         callback=cllbck.opt_callback,
         **optimizer_kwargs,
